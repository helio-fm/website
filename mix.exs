defmodule Musehackers.Mixfile do
  use Mix.Project

  def project do
    [
      app: :musehackers,
      version: "0.0.1",
      elixir: "~> 1.5",
      elixirc_paths: elixirc_paths(Mix.env),
      compilers: [:phoenix, :gettext] ++ Mix.compilers,
      start_permanent: Mix.env == :prod,
      aliases: aliases(),
      deps: deps(),
      test_coverage: [tool: ExCoveralls],
      preferred_cli_env: [
        "coveralls": :test,
        "coveralls.detail": :test,
        "coveralls.post": :test,
        "coveralls.html": :test
      ]
    ]
  end

  # Configuration for the OTP application.
  #
  # Type `mix help compile.app` for more information.
  def application do
    [
      mod: {Musehackers.Application, []},
      extra_applications: [:logger,
                           :runtime_tools,
                           :edeliver,
                           :comeonin]
    ]
  end

  # Specifies which paths to compile per environment.
  defp elixirc_paths(:test), do: ["lib", "test/support"]
  defp elixirc_paths(_),     do: ["lib"]

  # Specifies your project dependencies.
  #
  # Type `mix help deps` for examples and options.
  defp deps do
    [
      {:phoenix, "~> 1.3"},
      {:phoenix_pubsub, "~> 1.0"},
      {:phoenix_ecto, "~> 3.3.0"},
      {:postgrex, ">= 0.13.3"},
      {:phoenix_html, "~> 2.10"},
      {:phoenix_live_reload, "~> 1.0", only: :dev},
      {:gettext, "~> 0.11"},
      {:cowboy, "~> 1.0"},

      # For auth
      {:guardian, "~> 1.0.0"},
      {:comeonin, "~> 4.0.3"},
      {:pbkdf2_elixir, "~> 0.12.3"},

      # For jobs
      {:tesla, "~> 0.10.0"},
      {:nimble_csv, "~> 0.4"},

      # Faster json encoding
      {:jason, "~> 1.0"},

      # For deployment
      {:distillery, "~> 1.0"},
      {:edeliver, "~> 1.4.4"},

      # For tests
      {:credo, "~> 0.9.0", only: [:dev, :test], runtime: false},
      {:excoveralls, "~> 0.8", only: :test}
    ]
  end

  # Aliases are shortcuts or tasks specific to the current project.
  # For example, to create, migrate and run the seeds file at once:
  #
  #     $ mix ecto.setup
  #
  # See the documentation for `Mix` for more info on aliases.
  defp aliases do
    [
<<<<<<< HEAD
      "deploy.prod": ["edeliver update production --start-deploy --run-migrations"],
=======
      "deploy.prod": ["edeliver update production --start-deploy", "edeliver migrate production"],
>>>>>>> 6d3a8348
      "ecto.setup": ["ecto.create", "ecto.migrate", "run priv/repo/seeds.exs"],
      "ecto.reset": ["ecto.drop", "ecto.setup"],
      "test": ["ecto.create --quiet", "ecto.migrate", "test"]
    ]
  end
end<|MERGE_RESOLUTION|>--- conflicted
+++ resolved
@@ -82,11 +82,7 @@
   # See the documentation for `Mix` for more info on aliases.
   defp aliases do
     [
-<<<<<<< HEAD
-      "deploy.prod": ["edeliver update production --start-deploy --run-migrations"],
-=======
       "deploy.prod": ["edeliver update production --start-deploy", "edeliver migrate production"],
->>>>>>> 6d3a8348
       "ecto.setup": ["ecto.create", "ecto.migrate", "run priv/repo/seeds.exs"],
       "ecto.reset": ["ecto.drop", "ecto.setup"],
       "test": ["ecto.create --quiet", "ecto.migrate", "test"]
